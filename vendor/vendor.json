{
	"comment": "",
<<<<<<< HEAD
	"ignore": "appengine test",
=======
	"ignore": "appengine test github.com/hashicorp/nomad/ github.com/hashicorp/terraform/backend",
>>>>>>> d0223331
	"package": [
		{
			"checksumSHA1": "FIL83loX9V9APvGQIjJpbxq53F0=",
			"path": "github.com/apparentlymart/go-cidr/cidr",
			"revision": "7e4b007599d4e2076d9a81be723b3912852dda2c",
			"revisionTime": "2017-04-18T07:21:50Z"
		},
		{
			"checksumSHA1": "+2yCNqbcf7VcavAptooQReTGiHY=",
			"path": "github.com/apparentlymart/go-rundeck-api",
			"revision": "f6af74d34d1ef69a511c59173876fc1174c11f0d",
			"revisionTime": "2016-08-26T14:30:32Z"
		},
		{
			"checksumSHA1": "0et4hA6AYqZCgYiY+c6Z17t3k3k=",
			"path": "github.com/armon/go-metrics",
			"revision": "023a4bbe4bb9bfb23ee7e1afc8d0abad217641f3",
			"revisionTime": "2017-08-09T01:16:44Z"
		},
		{
			"checksumSHA1": "fFU9OeM0pKWGL3D+Fa3PmHSjjLg=",
			"path": "github.com/aws/aws-sdk-go/aws",
			"revision": "be4fa13e47938e4801fada8c8ca3d1867ad3dcb3",
			"revisionTime": "2017-06-02T18:54:01Z",
			"version": "v1.8.34",
			"versionExact": "v1.8.34"
		},
		{
			"checksumSHA1": "Y9W+4GimK4Fuxq+vyIskVYFRnX4=",
			"path": "github.com/aws/aws-sdk-go/aws/awserr",
			"revision": "be4fa13e47938e4801fada8c8ca3d1867ad3dcb3",
			"revisionTime": "2017-06-02T18:54:01Z",
			"version": "v1.8.34",
			"versionExact": "v1.8.34"
		},
		{
			"checksumSHA1": "yyYr41HZ1Aq0hWc3J5ijXwYEcac=",
			"path": "github.com/aws/aws-sdk-go/aws/awsutil",
			"revision": "be4fa13e47938e4801fada8c8ca3d1867ad3dcb3",
			"revisionTime": "2017-06-02T18:54:01Z",
			"version": "v1.8.34",
			"versionExact": "v1.8.34"
		},
		{
			"checksumSHA1": "gcA6wFbLBJLLO/6g+AH9QoQQX1U=",
			"path": "github.com/aws/aws-sdk-go/aws/client",
			"revision": "be4fa13e47938e4801fada8c8ca3d1867ad3dcb3",
			"revisionTime": "2017-06-02T18:54:01Z",
			"version": "v1.8.34",
			"versionExact": "v1.8.34"
		},
		{
			"checksumSHA1": "ieAJ+Cvp/PKv1LpUEnUXpc3OI6E=",
			"path": "github.com/aws/aws-sdk-go/aws/client/metadata",
			"revision": "be4fa13e47938e4801fada8c8ca3d1867ad3dcb3",
			"revisionTime": "2017-06-02T18:54:01Z",
			"version": "v1.8.34",
			"versionExact": "v1.8.34"
		},
		{
			"checksumSHA1": "7/8j/q0TWtOgXyvEcv4B2Dhl00o=",
			"path": "github.com/aws/aws-sdk-go/aws/corehandlers",
			"revision": "be4fa13e47938e4801fada8c8ca3d1867ad3dcb3",
			"revisionTime": "2017-06-02T18:54:01Z",
			"version": "v1.8.34",
			"versionExact": "v1.8.34"
		},
		{
			"checksumSHA1": "Y+cPwQL0dZMyqp3wI+KJWmA9KQ8=",
			"path": "github.com/aws/aws-sdk-go/aws/credentials",
			"revision": "be4fa13e47938e4801fada8c8ca3d1867ad3dcb3",
			"revisionTime": "2017-06-02T18:54:01Z",
			"version": "v1.8.34",
			"versionExact": "v1.8.34"
		},
		{
			"checksumSHA1": "u3GOAJLmdvbuNUeUEcZSEAOeL/0=",
			"path": "github.com/aws/aws-sdk-go/aws/credentials/ec2rolecreds",
			"revision": "be4fa13e47938e4801fada8c8ca3d1867ad3dcb3",
			"revisionTime": "2017-06-02T18:54:01Z",
			"version": "v1.8.34",
			"versionExact": "v1.8.34"
		},
		{
			"checksumSHA1": "NUJUTWlc1sV8b7WjfiYc4JZbXl0=",
			"path": "github.com/aws/aws-sdk-go/aws/credentials/endpointcreds",
			"revision": "be4fa13e47938e4801fada8c8ca3d1867ad3dcb3",
			"revisionTime": "2017-06-02T18:54:01Z",
			"version": "v1.8.34",
			"versionExact": "v1.8.34"
		},
		{
			"checksumSHA1": "JEYqmF83O5n5bHkupAzA6STm0no=",
			"path": "github.com/aws/aws-sdk-go/aws/credentials/stscreds",
			"revision": "be4fa13e47938e4801fada8c8ca3d1867ad3dcb3",
			"revisionTime": "2017-06-02T18:54:01Z",
			"version": "v1.8.34",
			"versionExact": "v1.8.34"
		},
		{
			"checksumSHA1": "ZdtYh3ZHSgP/WEIaqwJHTEhpkbs=",
			"path": "github.com/aws/aws-sdk-go/aws/defaults",
			"revision": "be4fa13e47938e4801fada8c8ca3d1867ad3dcb3",
			"revisionTime": "2017-06-02T18:54:01Z",
			"version": "v1.8.34",
			"versionExact": "v1.8.34"
		},
		{
			"checksumSHA1": "/EXbk/z2TWjWc1Hvb4QYs3Wmhb8=",
			"path": "github.com/aws/aws-sdk-go/aws/ec2metadata",
			"revision": "be4fa13e47938e4801fada8c8ca3d1867ad3dcb3",
			"revisionTime": "2017-06-02T18:54:01Z",
			"version": "v1.8.34",
			"versionExact": "v1.8.34"
		},
		{
			"checksumSHA1": "vaHB7ND2ZMMwBwrdT0KJUKT1VaM=",
			"path": "github.com/aws/aws-sdk-go/aws/endpoints",
			"revision": "be4fa13e47938e4801fada8c8ca3d1867ad3dcb3",
			"revisionTime": "2017-06-02T18:54:01Z",
			"version": "v1.8.34",
			"versionExact": "v1.8.34"
		},
		{
			"checksumSHA1": "Utpqcq3J2hqoaKEsjI7kDF9bUkg=",
			"path": "github.com/aws/aws-sdk-go/aws/request",
			"revision": "be4fa13e47938e4801fada8c8ca3d1867ad3dcb3",
			"revisionTime": "2017-06-02T18:54:01Z",
			"version": "v1.8.34",
			"versionExact": "v1.8.34"
		},
		{
			"checksumSHA1": "Y20DEtMtbfE9qTtmoi2NYV1x7aA=",
			"path": "github.com/aws/aws-sdk-go/aws/session",
			"revision": "be4fa13e47938e4801fada8c8ca3d1867ad3dcb3",
			"revisionTime": "2017-06-02T18:54:01Z",
			"version": "v1.8.34",
			"versionExact": "v1.8.34"
		},
		{
			"checksumSHA1": "SvIsunO8D9MEKbetMENA4WRnyeE=",
			"path": "github.com/aws/aws-sdk-go/aws/signer/v4",
			"revision": "be4fa13e47938e4801fada8c8ca3d1867ad3dcb3",
			"revisionTime": "2017-06-02T18:54:01Z",
			"version": "v1.8.34",
			"versionExact": "v1.8.34"
		},
		{
			"checksumSHA1": "04ypv4x12l4q0TksA1zEVsmgpvw=",
			"path": "github.com/aws/aws-sdk-go/internal/shareddefaults",
			"revision": "be4fa13e47938e4801fada8c8ca3d1867ad3dcb3",
			"revisionTime": "2017-06-02T18:54:01Z",
			"version": "v1.8.34",
			"versionExact": "v1.8.34"
		},
		{
			"checksumSHA1": "wk7EyvDaHwb5qqoOP/4d3cV0708=",
			"path": "github.com/aws/aws-sdk-go/private/protocol",
			"revision": "be4fa13e47938e4801fada8c8ca3d1867ad3dcb3",
			"revisionTime": "2017-06-02T18:54:01Z",
			"version": "v1.8.34",
			"versionExact": "v1.8.34"
		},
		{
			"checksumSHA1": "ZqY5RWavBLWTo6j9xqdyBEaNFRk=",
			"path": "github.com/aws/aws-sdk-go/private/protocol/query",
			"revision": "be4fa13e47938e4801fada8c8ca3d1867ad3dcb3",
			"revisionTime": "2017-06-02T18:54:01Z",
			"version": "v1.8.34",
			"versionExact": "v1.8.34"
		},
		{
			"checksumSHA1": "Drt1JfLMa0DQEZLWrnMlTWaIcC8=",
			"path": "github.com/aws/aws-sdk-go/private/protocol/query/queryutil",
			"revision": "be4fa13e47938e4801fada8c8ca3d1867ad3dcb3",
			"revisionTime": "2017-06-02T18:54:01Z",
			"version": "v1.8.34",
			"versionExact": "v1.8.34"
		},
		{
			"checksumSHA1": "VCTh+dEaqqhog5ncy/WTt9+/gFM=",
			"path": "github.com/aws/aws-sdk-go/private/protocol/rest",
			"revision": "be4fa13e47938e4801fada8c8ca3d1867ad3dcb3",
			"revisionTime": "2017-06-02T18:54:01Z",
			"version": "v1.8.34",
			"versionExact": "v1.8.34"
		},
		{
			"checksumSHA1": "ODo+ko8D6unAxZuN1jGzMcN4QCc=",
			"path": "github.com/aws/aws-sdk-go/private/protocol/restxml",
			"revision": "be4fa13e47938e4801fada8c8ca3d1867ad3dcb3",
			"revisionTime": "2017-06-02T18:54:01Z",
			"version": "v1.8.34",
			"versionExact": "v1.8.34"
		},
		{
			"checksumSHA1": "0qYPUga28aQVkxZgBR3Z86AbGUQ=",
			"path": "github.com/aws/aws-sdk-go/private/protocol/xml/xmlutil",
			"revision": "be4fa13e47938e4801fada8c8ca3d1867ad3dcb3",
			"revisionTime": "2017-06-02T18:54:01Z",
			"version": "v1.8.34",
			"versionExact": "v1.8.34"
		},
		{
			"checksumSHA1": "krqUUMDYRN2ohYcumxZl8BTR5EQ=",
			"path": "github.com/aws/aws-sdk-go/service/s3",
			"revision": "be4fa13e47938e4801fada8c8ca3d1867ad3dcb3",
			"revisionTime": "2017-06-02T18:54:01Z",
			"version": "v1.8.34",
			"versionExact": "v1.8.34"
		},
		{
			"checksumSHA1": "VH5y62f+SDyEIqnTibiPtQ687i8=",
			"path": "github.com/aws/aws-sdk-go/service/sts",
			"revision": "be4fa13e47938e4801fada8c8ca3d1867ad3dcb3",
			"revisionTime": "2017-06-02T18:54:01Z",
			"version": "v1.8.34",
			"versionExact": "v1.8.34"
		},
		{
			"checksumSHA1": "nqw2Qn5xUklssHTubS5HDvEL9L4=",
			"path": "github.com/bgentry/go-netrc/netrc",
			"revision": "9fd32a8b3d3d3f9d43c341bfe098430e07609480",
			"revisionTime": "2014-04-22T17:41:19Z"
		},
		{
			"checksumSHA1": "OT4XN9z5k69e2RsMSpwW74B+yk4=",
			"path": "github.com/blang/semver",
			"revision": "2ee87856327ba09384cabd113bc6b5d174e9ec0f",
			"revisionTime": "2017-07-27T06:48:18Z"
		},
		{
			"checksumSHA1": "dvabztWVQX8f6oMLRyv4dLH+TGY=",
			"path": "github.com/davecgh/go-spew/spew",
			"revision": "346938d642f2ec3594ed81d874461961cd0faa76",
			"revisionTime": "2016-10-29T20:57:26Z"
		},
		{
			"checksumSHA1": "BCv50o5pDkoSG3vYKOSai1Z8p3w=",
			"path": "github.com/fsouza/go-dockerclient",
			"revision": "1d4f4ae73768d3ca16a6fb964694f58dc5eba601",
			"revisionTime": "2016-04-27T17:25:47Z",
			"tree": true
		},
		{
			"checksumSHA1": "1K+xrZ1PBez190iGt5OnMtGdih4=",
			"comment": "v1.8.6",
			"path": "github.com/go-ini/ini",
			"revision": "766e555c68dc8bda90d197ee8946c37519c19409",
			"revisionTime": "2017-01-17T13:00:17Z"
		},
		{
			"checksumSHA1": "6tvhO5ieOvX9R6o0vtl19s0lr8E=",
			"path": "github.com/gorhill/cronexpr",
			"revision": "f0984319b44273e83de132089ae42b1810f4933b",
			"revisionTime": "2016-03-18T12:17:24Z"
		},
		{
			"checksumSHA1": "vEhk84GFhNaFUZ5IJxMQvYJ4sd4=",
			"path": "github.com/hashicorp/consul/api",
			"revision": "144a5e5340893a5e726e831c648f26dc19fef1e7",
			"revisionTime": "2017-03-10T23:35:18Z"
		},
		{
			"checksumSHA1": "cdOCt0Yb+hdErz8NAQqayxPmRsY=",
			"path": "github.com/hashicorp/errwrap",
			"revision": "7554cd9344cec97297fa6649b055a8c98c2a1e55"
		},
		{
			"checksumSHA1": "b8F628srIitj5p7Y130xc9k0QWs=",
			"path": "github.com/hashicorp/go-cleanhttp",
			"revision": "3573b8b52aa7b37b9358d966a898feb387f62437",
			"revisionTime": "2017-02-11T01:34:15Z"
		},
		{
			"checksumSHA1": "nsL2kI426RMuq1jw15e7igFqdIY=",
			"path": "github.com/hashicorp/go-getter",
			"revision": "c3d66e76678dce180a7b452653472f949aedfbcd",
			"revisionTime": "2017-02-07T21:55:32Z"
		},
		{
			"checksumSHA1": "9J+kDr29yDrwsdu2ULzewmqGjpA=",
			"path": "github.com/hashicorp/go-getter/helper/url",
			"revision": "c3d66e76678dce180a7b452653472f949aedfbcd",
			"revisionTime": "2017-02-07T21:55:32Z"
		},
		{
			"checksumSHA1": "Cas2nprG6pWzf05A2F/OlnjUu2Y=",
			"path": "github.com/hashicorp/go-immutable-radix",
			"revision": "8aac2701530899b64bdea735a1de8da899815220",
			"revisionTime": "2017-07-25T22:12:15Z"
		},
		{
			"checksumSHA1": "TNlVzNR1OaajcNi3CbQ3bGbaLGU=",
			"path": "github.com/hashicorp/go-msgpack/codec",
			"revision": "fa3f63826f7c23912c15263591e65d54d080b458",
			"revisionTime": "2015-05-18T23:42:57Z"
		},
		{
			"checksumSHA1": "lrSl49G23l6NhfilxPM0XFs5rZo=",
			"path": "github.com/hashicorp/go-multierror",
			"revision": "d30f09973e19c1dfcd120b2d9c4f168e68d6b5d5"
		},
		{
			"checksumSHA1": "b0nQutPMJHeUmz4SjpreotAo6Yk=",
			"path": "github.com/hashicorp/go-plugin",
			"revision": "f72692aebca2008343a9deb06ddb4b17f7051c15",
			"revisionTime": "2017-02-17T16:27:05Z"
		},
		{
			"checksumSHA1": "A1PcINvF3UiwHRKn8UcgARgvGRs=",
			"path": "github.com/hashicorp/go-rootcerts",
			"revision": "6bb64b370b90e7ef1fa532be9e591a81c3493e00",
			"revisionTime": "2016-05-03T14:34:40Z"
		},
		{
			"checksumSHA1": "85XUnluYJL7F55ptcwdmN8eSOsk=",
			"path": "github.com/hashicorp/go-uuid",
			"revision": "36289988d83ca270bc07c234c36f364b0dd9c9a7"
		},
		{
			"checksumSHA1": "EcZfls6vcqjasWV/nBlu+C+EFmc=",
			"path": "github.com/hashicorp/go-version",
			"revision": "e96d3840402619007766590ecea8dd7af1292276",
			"revisionTime": "2016-10-31T18:26:05Z"
		},
		{
			"checksumSHA1": "9hffs0bAIU6CquiRhKQdzjHnKt0=",
			"path": "github.com/hashicorp/golang-lru/simplelru",
			"revision": "0a025b7e63adc15a622f29b0b2c4c3848243bbf6",
			"revisionTime": "2016-08-13T22:13:03Z"
		},
		{
			"checksumSHA1": "o3XZZdOnSnwQSpYw215QV75ZDeI=",
			"path": "github.com/hashicorp/hcl",
			"revision": "a4b07c25de5ff55ad3b8936cea69a79a3d95a855",
			"revisionTime": "2017-05-04T19:02:34Z"
		},
		{
			"checksumSHA1": "XQmjDva9JCGGkIecOgwtBEMCJhU=",
			"path": "github.com/hashicorp/hcl/hcl/ast",
			"revision": "a4b07c25de5ff55ad3b8936cea69a79a3d95a855",
			"revisionTime": "2017-05-04T19:02:34Z"
		},
		{
			"checksumSHA1": "teokXoyRXEJ0vZHOWBD11l5YFNI=",
			"path": "github.com/hashicorp/hcl/hcl/parser",
			"revision": "a4b07c25de5ff55ad3b8936cea69a79a3d95a855",
			"revisionTime": "2017-05-04T19:02:34Z"
		},
		{
			"checksumSHA1": "z6wdP4mRw4GVjShkNHDaOWkbxS0=",
			"path": "github.com/hashicorp/hcl/hcl/scanner",
			"revision": "a4b07c25de5ff55ad3b8936cea69a79a3d95a855",
			"revisionTime": "2017-05-04T19:02:34Z"
		},
		{
			"checksumSHA1": "oS3SCN9Wd6D8/LG0Yx1fu84a7gI=",
			"path": "github.com/hashicorp/hcl/hcl/strconv",
			"revision": "a4b07c25de5ff55ad3b8936cea69a79a3d95a855",
			"revisionTime": "2017-05-04T19:02:34Z"
		},
		{
			"checksumSHA1": "c6yprzj06ASwCo18TtbbNNBHljA=",
			"path": "github.com/hashicorp/hcl/hcl/token",
			"revision": "a4b07c25de5ff55ad3b8936cea69a79a3d95a855",
			"revisionTime": "2017-05-04T19:02:34Z"
		},
		{
			"checksumSHA1": "PwlfXt7mFS8UYzWxOK5DOq0yxS0=",
			"path": "github.com/hashicorp/hcl/json/parser",
			"revision": "a4b07c25de5ff55ad3b8936cea69a79a3d95a855",
			"revisionTime": "2017-05-04T19:02:34Z"
		},
		{
			"checksumSHA1": "YdvFsNOMSWMLnY6fcliWQa0O5Fw=",
			"path": "github.com/hashicorp/hcl/json/scanner",
			"revision": "a4b07c25de5ff55ad3b8936cea69a79a3d95a855",
			"revisionTime": "2017-05-04T19:02:34Z"
		},
		{
			"checksumSHA1": "fNlXQCQEnb+B3k5UDL/r15xtSJY=",
			"path": "github.com/hashicorp/hcl/json/token",
			"revision": "a4b07c25de5ff55ad3b8936cea69a79a3d95a855",
			"revisionTime": "2017-05-04T19:02:34Z"
		},
		{
			"checksumSHA1": "M09yxoBoCEtG7EcHR8aEWLzMMJc=",
			"path": "github.com/hashicorp/hil",
			"revision": "fac2259da677551de1fb92b844c4d020a38d8468",
			"revisionTime": "2017-05-12T21:33:05Z"
		},
		{
			"checksumSHA1": "0S0KeBcfqVFYBPeZkuJ4fhQ5mCA=",
			"path": "github.com/hashicorp/hil/ast",
			"revision": "fac2259da677551de1fb92b844c4d020a38d8468",
			"revisionTime": "2017-05-12T21:33:05Z"
		},
		{
			"checksumSHA1": "P5PZ3k7SmqWmxgJ8Q0gLzeNpGhE=",
			"path": "github.com/hashicorp/hil/parser",
			"revision": "fac2259da677551de1fb92b844c4d020a38d8468",
			"revisionTime": "2017-05-12T21:33:05Z"
		},
		{
			"checksumSHA1": "DC1k5kOua4oFqmo+JRt0YzfP44o=",
			"path": "github.com/hashicorp/hil/scanner",
			"revision": "fac2259da677551de1fb92b844c4d020a38d8468",
			"revisionTime": "2017-05-12T21:33:05Z"
		},
		{
			"checksumSHA1": "vt+P9D2yWDO3gdvdgCzwqunlhxU=",
			"path": "github.com/hashicorp/logutils",
			"revision": "0dc08b1671f34c4250ce212759ebd880f743d883",
			"revisionTime": "2015-06-09T07:04:31Z"
		},
		{
			"checksumSHA1": "MayUXobY5OPh1zx4Dpi7m8x2Fig=",
			"path": "github.com/hashicorp/nomad/api",
			"revision": "902d759a2ab961c75f784cb34e88416f06a98b59",
			"revisionTime": "2017-07-26T22:16:21Z",
			"version": "=v0.6.0",
			"versionExact": "v0.6.0"
		},
		{
			"checksumSHA1": "PJhcrcP+0rcr5z7KX73Pb+16ydI=",
			"path": "github.com/hashicorp/nomad/helper",
			"revision": "902d759a2ab961c75f784cb34e88416f06a98b59",
			"revisionTime": "2017-07-26T22:16:21Z",
			"version": "=v0.6.0",
			"versionExact": "v0.6.0"
		},
		{
			"checksumSHA1": "HjVXaUUxuWEkZkxZhDzf3gmWTfU=",
			"path": "github.com/hashicorp/nomad/jobspec",
			"revision": "902d759a2ab961c75f784cb34e88416f06a98b59",
			"revisionTime": "2017-07-26T22:16:21Z",
			"version": "=v0.6.0",
			"versionExact": "v0.6.0"
		},
		{
			"checksumSHA1": "qxEyCKZuBDhIsqgKzJoBqjPCWzk=",
			"path": "github.com/hashicorp/nomad/nomad/structs",
			"revision": "902d759a2ab961c75f784cb34e88416f06a98b59",
			"revisionTime": "2017-07-26T22:16:21Z",
			"version": "=v0.6.0",
			"versionExact": "v0.6.0"
		},
		{
			"checksumSHA1": "OCPP4JxnuSSmweEL9khCd6OdIts=",
			"path": "github.com/hashicorp/raft",
			"revision": "e45173826775c4b782961c7b5758ba484b91464b",
			"revisionTime": "2017-07-10T17:20:01Z"
		},
		{
			"checksumSHA1": "/oss17GO4hXGM7QnUdI3VzcAHzA=",
			"path": "github.com/hashicorp/serf/coordinate",
			"revision": "d75a3b0f314378394eaeff5091aa93b67cb26c1e",
			"revisionTime": "2017-06-08T02:22:06Z"
		},
		{
			"checksumSHA1": "KPrCMDPNcLmO7K6xPcJSl86LwPk=",
			"path": "github.com/hashicorp/terraform/config",
			"revision": "2041053ee9444fa8175a298093b55a89586a1823",
			"revisionTime": "2017-08-02T18:39:14Z",
			"version": "v0.10.0",
			"versionExact": "v0.10.0"
		},
		{
			"checksumSHA1": "uPCJ6seQo9kvoNSfwNWKX9KzVMk=",
			"path": "github.com/hashicorp/terraform/config/module",
			"revision": "2041053ee9444fa8175a298093b55a89586a1823",
			"revisionTime": "2017-08-02T18:39:14Z",
			"version": "v0.10.0",
			"versionExact": "v0.10.0"
		},
		{
			"checksumSHA1": "w+l+UGTmwYNJ+L0p2vTd6+yqjok=",
			"path": "github.com/hashicorp/terraform/dag",
			"revision": "2041053ee9444fa8175a298093b55a89586a1823",
			"revisionTime": "2017-08-02T18:39:14Z",
			"version": "v0.10.0",
			"versionExact": "v0.10.0"
		},
		{
			"checksumSHA1": "P8gNPDuOzmiK4Lz9xG7OBy4Rlm8=",
			"path": "github.com/hashicorp/terraform/flatmap",
			"revision": "2041053ee9444fa8175a298093b55a89586a1823",
			"revisionTime": "2017-08-02T18:39:14Z",
			"version": "v0.10.0",
			"versionExact": "v0.10.0"
		},
		{
			"checksumSHA1": "uT6Q9RdSRAkDjyUgQlJ2XKJRab4=",
			"path": "github.com/hashicorp/terraform/helper/config",
			"revision": "2041053ee9444fa8175a298093b55a89586a1823",
			"revisionTime": "2017-08-02T18:39:14Z",
			"version": "v0.10.0",
			"versionExact": "v0.10.0"
		},
		{
			"checksumSHA1": "Vbo55GDzPgG/L/+W2pcvDhxrPZc=",
			"path": "github.com/hashicorp/terraform/helper/experiment",
			"revision": "2041053ee9444fa8175a298093b55a89586a1823",
			"revisionTime": "2017-08-02T18:39:14Z",
			"version": "v0.10.0",
			"versionExact": "v0.10.0"
		},
		{
			"checksumSHA1": "BmIPKTr0zDutSJdyq7pYXrK1I3E=",
			"path": "github.com/hashicorp/terraform/helper/hashcode",
			"revision": "2041053ee9444fa8175a298093b55a89586a1823",
			"revisionTime": "2017-08-02T18:39:14Z",
			"version": "v0.10.0",
			"versionExact": "v0.10.0"
		},
		{
			"checksumSHA1": "B267stWNQd0/pBTXHfI/tJsxzfc=",
			"path": "github.com/hashicorp/terraform/helper/hilmapstructure",
			"revision": "2041053ee9444fa8175a298093b55a89586a1823",
			"revisionTime": "2017-08-02T18:39:14Z",
			"version": "v0.10.0",
			"versionExact": "v0.10.0"
		},
		{
			"checksumSHA1": "2wJa9F3BGlbe2DNqH5lb5POayRI=",
			"path": "github.com/hashicorp/terraform/helper/logging",
			"revision": "2041053ee9444fa8175a298093b55a89586a1823",
			"revisionTime": "2017-08-02T18:39:14Z",
			"version": "v0.10.0",
			"versionExact": "v0.10.0"
		},
		{
			"checksumSHA1": "dhU2woQaSEI2OnbYLdkHxf7/nu8=",
			"path": "github.com/hashicorp/terraform/helper/resource",
			"revision": "2041053ee9444fa8175a298093b55a89586a1823",
			"revisionTime": "2017-08-02T18:39:14Z",
			"version": "v0.10.0",
			"versionExact": "v0.10.0"
		},
		{
			"checksumSHA1": "0smlb90amL15c/6nWtW4DV6Lqh8=",
			"path": "github.com/hashicorp/terraform/helper/schema",
			"revision": "2041053ee9444fa8175a298093b55a89586a1823",
			"revisionTime": "2017-08-02T18:39:14Z",
			"version": "v0.10.0",
			"versionExact": "v0.10.0"
		},
		{
			"checksumSHA1": "1yCGh/Wl4H4ODBBRmIRFcV025b0=",
			"path": "github.com/hashicorp/terraform/helper/shadow",
			"revision": "2041053ee9444fa8175a298093b55a89586a1823",
			"revisionTime": "2017-08-02T18:39:14Z",
			"version": "v0.10.0",
			"versionExact": "v0.10.0"
		},
		{
			"checksumSHA1": "yFWmdS6yEJZpRJzUqd/mULqCYGk=",
			"path": "github.com/hashicorp/terraform/moduledeps",
			"revision": "5bcc1bae5925f44208a83279b6d4d250da01597b",
			"revisionTime": "2017-08-09T21:54:59Z"
		},
		{
			"checksumSHA1": "4ODNVUds3lyBf7gV02X1EeYR4GA=",
			"path": "github.com/hashicorp/terraform/plugin",
			"revision": "2041053ee9444fa8175a298093b55a89586a1823",
			"revisionTime": "2017-08-02T18:39:14Z",
			"version": "v0.10.0",
			"versionExact": "v0.10.0"
		},
		{
			"checksumSHA1": "mujz3BDg1X82ynvJncCFUT6/7XI=",
			"path": "github.com/hashicorp/terraform/plugin/discovery",
			"revision": "2041053ee9444fa8175a298093b55a89586a1823",
			"revisionTime": "2017-08-02T18:39:14Z",
			"version": "v0.10.0",
			"versionExact": "v0.10.0"
		},
		{
			"checksumSHA1": "ksfNQjZs/6llziARojABd6iuvdw=",
			"path": "github.com/hashicorp/terraform/terraform",
			"revision": "2041053ee9444fa8175a298093b55a89586a1823",
			"revisionTime": "2017-08-02T18:39:14Z",
			"version": "v0.10.0",
			"versionExact": "v0.10.0"
		},
		{
			"checksumSHA1": "ZhK6IO2XN81Y+3RAjTcVm1Ic7oU=",
			"path": "github.com/hashicorp/yamux",
			"revision": "d1caa6c97c9fc1cc9e83bbe34d0603f9ff0ce8bd",
			"revisionTime": "2016-07-20T23:31:40Z"
		},
		{
			"checksumSHA1": "0ZrwvB6KoGPj2PoDNSEJwxQ6Mog=",
			"comment": "0.2.2-2-gc01cf91",
			"path": "github.com/jmespath/go-jmespath",
			"revision": "bd40a432e4c76585ef6b72d3fd96fb9b6dc7b68d",
			"revisionTime": "2016-08-03T19:07:31Z"
		},
		{
			"checksumSHA1": "guxbLo8KHHBeM0rzou4OTzzpDNs=",
			"path": "github.com/mitchellh/copystructure",
			"revision": "5af94aef99f597e6a9e1f6ac6be6ce0f3c96b49d",
			"revisionTime": "2016-10-13T19:53:42Z"
		},
		{
			"checksumSHA1": "V/quM7+em2ByJbWBLOsEwnY3j/Q=",
			"path": "github.com/mitchellh/go-homedir",
			"revision": "b8bc1bf767474819792c23f32d8286a45736f1c6",
			"revisionTime": "2016-12-03T19:45:07Z"
		},
		{
			"checksumSHA1": "xyoJKalfQwTUN1qzZGQKWYAwl0A=",
			"path": "github.com/mitchellh/hashstructure",
			"revision": "6b17d669fac5e2f71c16658d781ec3fdd3802b69"
		},
		{
			"checksumSHA1": "MlX15lJuV8DYARX5RJY8rqrSEWQ=",
			"path": "github.com/mitchellh/mapstructure",
			"revision": "53818660ed4955e899c0bcafa97299a388bd7c8e",
			"revisionTime": "2017-03-07T20:11:23Z"
		},
		{
			"checksumSHA1": "vBpuqNfSTZcAR/0tP8tNYacySGs=",
			"path": "github.com/mitchellh/reflectwalk",
			"revision": "92573fe8d000a145bfebc03a16bc22b34945867f",
			"revisionTime": "2016-10-03T17:45:16Z"
		},
		{
			"checksumSHA1": "u5s2PZ7fzCOqQX7bVPf9IJ+qNLQ=",
			"path": "github.com/rancher/go-rancher",
			"revision": "ec24b7f12fca9f78fbfcd62a0ea8bce14ade8792",
			"revisionTime": "2017-04-07T04:09:43Z"
		},
		{
			"checksumSHA1": "zmC8/3V4ls53DJlNTKDZwPSC/dA=",
			"path": "github.com/satori/go.uuid",
			"revision": "b061729afc07e77a8aa4fad0a2fd840958f1942a",
			"revisionTime": "2016-09-27T10:08:44Z"
		},
		{
			"checksumSHA1": "CoxdaTYdPZNJXr8mJfLxye428N0=",
			"path": "github.com/ugorji/go/codec",
			"revision": "c88ee250d0221a57af388746f5cf03768c21d6e2",
			"revisionTime": "2017-02-15T20:11:44Z"
		},
		{
			"checksumSHA1": "vE43s37+4CJ2CDU6TlOUOYE0K9c=",
			"path": "golang.org/x/crypto/bcrypt",
			"revision": "9477e0b78b9ac3d0b03822fd95422e2fe07627cd",
			"revisionTime": "2016-10-31T15:37:30Z"
		},
		{
			"checksumSHA1": "JsJdKXhz87gWenMwBeejTOeNE7k=",
			"path": "golang.org/x/crypto/blowfish",
			"revision": "9477e0b78b9ac3d0b03822fd95422e2fe07627cd",
			"revisionTime": "2016-10-31T15:37:30Z"
		},
		{
			"checksumSHA1": "TT1rac6kpQp2vz24m5yDGUNQ/QQ=",
			"path": "golang.org/x/crypto/cast5",
			"revision": "b176d7def5d71bdd214203491f89843ed217f420",
			"revisionTime": "2017-07-23T04:49:35Z"
		},
		{
			"checksumSHA1": "IIhFTrLlmlc6lEFSitqi4aw2lw0=",
			"path": "golang.org/x/crypto/openpgp",
			"revision": "b176d7def5d71bdd214203491f89843ed217f420",
			"revisionTime": "2017-07-23T04:49:35Z"
		},
		{
			"checksumSHA1": "olOKkhrdkYQHZ0lf1orrFQPQrv4=",
			"path": "golang.org/x/crypto/openpgp/armor",
			"revision": "b176d7def5d71bdd214203491f89843ed217f420",
			"revisionTime": "2017-07-23T04:49:35Z"
		},
		{
			"checksumSHA1": "eo/KtdjieJQXH7Qy+faXFcF70ME=",
			"path": "golang.org/x/crypto/openpgp/elgamal",
			"revision": "b176d7def5d71bdd214203491f89843ed217f420",
			"revisionTime": "2017-07-23T04:49:35Z"
		},
		{
			"checksumSHA1": "rlxVSaGgqdAgwblsErxTxIfuGfg=",
			"path": "golang.org/x/crypto/openpgp/errors",
			"revision": "b176d7def5d71bdd214203491f89843ed217f420",
			"revisionTime": "2017-07-23T04:49:35Z"
		},
		{
			"checksumSHA1": "Pq88+Dgh04UdXWZN6P+bLgYnbRc=",
			"path": "golang.org/x/crypto/openpgp/packet",
			"revision": "b176d7def5d71bdd214203491f89843ed217f420",
			"revisionTime": "2017-07-23T04:49:35Z"
		},
		{
			"checksumSHA1": "s2qT4UwvzBSkzXuiuMkowif1Olw=",
			"path": "golang.org/x/crypto/openpgp/s2k",
			"revision": "b176d7def5d71bdd214203491f89843ed217f420",
			"revisionTime": "2017-07-23T04:49:35Z"
		},
		{
			"checksumSHA1": "vqc3a+oTUGX8PmD0TS+qQ7gmN8I=",
			"path": "golang.org/x/net/html",
			"revision": "1c05540f6879653db88113bc4a2b70aec4bd491f",
			"revisionTime": "2017-08-04T00:04:37Z"
		},
		{
			"checksumSHA1": "z79z5msRzgU48FCZxSuxfU8b4rs=",
			"path": "golang.org/x/net/html/atom",
			"revision": "1c05540f6879653db88113bc4a2b70aec4bd491f",
			"revisionTime": "2017-08-04T00:04:37Z"
		},
		{
			"checksumSHA1": "wICWAGQfZcHD2y0dHesz9R2YSiw=",
			"path": "k8s.io/kubernetes/pkg/apimachinery",
			"revision": "b0b7a323cc5a4a2019b2e9520c21c7830b7f708e",
			"revisionTime": "2017-04-03T20:32:25Z",
			"version": "v1.6.1",
			"versionExact": "v1.6.1"
		}
	],
	"rootPath": "github.com/terraform-providers/terraform-provider-nomad"
}<|MERGE_RESOLUTION|>--- conflicted
+++ resolved
@@ -1,10 +1,6 @@
 {
 	"comment": "",
-<<<<<<< HEAD
 	"ignore": "appengine test",
-=======
-	"ignore": "appengine test github.com/hashicorp/nomad/ github.com/hashicorp/terraform/backend",
->>>>>>> d0223331
 	"package": [
 		{
 			"checksumSHA1": "FIL83loX9V9APvGQIjJpbxq53F0=",
