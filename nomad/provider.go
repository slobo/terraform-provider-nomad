package nomad

import (
	"fmt"

	"github.com/hashicorp/nomad/api"
	"github.com/hashicorp/terraform/helper/schema"
	"github.com/hashicorp/terraform/terraform"
	"github.com/hashicorp/vault/command/config"
)

type ProviderConfig struct {
	client     *api.Client
	vaultToken *string
}

func Provider() terraform.ResourceProvider {
	return &schema.Provider{
		Schema: map[string]*schema.Schema{
			"address": &schema.Schema{
				Type:        schema.TypeString,
				Required:    true,
				DefaultFunc: schema.EnvDefaultFunc("NOMAD_ADDR", nil),
				Description: "URL of the root of the target Nomad agent.",
			},

			"region": &schema.Schema{
				Type:        schema.TypeString,
				Optional:    true,
				DefaultFunc: schema.EnvDefaultFunc("NOMAD_REGION", ""),
				Description: "Region of the target Nomad agent.",
			},
			"ca_file": &schema.Schema{
				Type:        schema.TypeString,
				Optional:    true,
				DefaultFunc: schema.EnvDefaultFunc("NOMAD_CACERT", ""),
				Description: "A path to a PEM-encoded certificate authority used to verify the remote agent's certificate.",
			},
			"cert_file": &schema.Schema{
				Type:        schema.TypeString,
				Optional:    true,
				DefaultFunc: schema.EnvDefaultFunc("NOMAD_CLIENT_CERT", ""),
				Description: "A path to a PEM-encoded certificate provided to the remote agent; requires use of key_file.",
			},
			"key_file": &schema.Schema{
				Type:        schema.TypeString,
				Optional:    true,
				DefaultFunc: schema.EnvDefaultFunc("NOMAD_CLIENT_KEY", ""),
				Description: "A path to a PEM-encoded private key, required if cert_file is specified.",
			},
			"vault_token": &schema.Schema{
				Type:        schema.TypeString,
				Optional:    true,
				DefaultFunc: schema.EnvDefaultFunc("VAULT_TOKEN", ""),
				Description: "Vault token if policies are specified in the job file.",
			},
			"secret_id": &schema.Schema{
				Type:        schema.TypeString,
				Optional:    true,
				DefaultFunc: schema.EnvDefaultFunc("NOMAD_TOKEN", ""),
				Description: "ACL token secret for API requests.",
			},
		},

		ConfigureFunc: providerConfigure,

		ResourcesMap: map[string]*schema.Resource{
<<<<<<< HEAD
			"nomad_acl_policy":      resourceACLPolicy(),
			"nomad_acl_token":       resourceACLToken(),
			"nomad_job":             resourceJob(),
			"nomad_sentinel_policy": resourceSentinelPolicy(),
=======
			"nomad_acl_policy":          resourceACLPolicy(),
			"nomad_acl_token":           resourceACLToken(),
			"nomad_job":                 resourceJob(),
			"nomad_quota_specification": resourceQuotaSpecification(),
>>>>>>> dfce1b67
		},
	}
}

// Get gets the value of the stored token, if any
func getToken() (string, error) {
	helper, err := config.DefaultTokenHelper()
	if err != nil {
		return "", fmt.Errorf("Error getting token helper: %s", err)
	}
	token, err := helper.Get()
	if err != nil {
		return "", fmt.Errorf("Error getting token: %s", err)
	}
	return token, nil
}

func providerConfigure(d *schema.ResourceData) (interface{}, error) {
	conf := api.DefaultConfig()
	conf.Address = d.Get("address").(string)
	conf.Region = d.Get("region").(string)
	conf.TLSConfig.CACert = d.Get("ca_file").(string)
	conf.TLSConfig.ClientCert = d.Get("cert_file").(string)
	conf.TLSConfig.ClientKey = d.Get("key_file").(string)
	conf.SecretID = d.Get("secret_id").(string)

	// Get the vault token from the conf, VAULT_TOKEN
	// or ~/.vault-token (in that order)
	var err error
	vaultToken := d.Get("vault_token").(string)
	if vaultToken == "" {
		vaultToken, err = getToken()
		if err != nil {
			return nil, err
		}
	}

	client, err := api.NewClient(conf)
	if err != nil {
		return nil, fmt.Errorf("failed to configure Nomad API: %s", err)
	}

	res := ProviderConfig{
		client:     client,
		vaultToken: &vaultToken,
	}

	return res, nil
}<|MERGE_RESOLUTION|>--- conflicted
+++ resolved
@@ -65,17 +65,11 @@
 		ConfigureFunc: providerConfigure,
 
 		ResourcesMap: map[string]*schema.Resource{
-<<<<<<< HEAD
-			"nomad_acl_policy":      resourceACLPolicy(),
-			"nomad_acl_token":       resourceACLToken(),
-			"nomad_job":             resourceJob(),
-			"nomad_sentinel_policy": resourceSentinelPolicy(),
-=======
 			"nomad_acl_policy":          resourceACLPolicy(),
 			"nomad_acl_token":           resourceACLToken(),
 			"nomad_job":                 resourceJob(),
 			"nomad_quota_specification": resourceQuotaSpecification(),
->>>>>>> dfce1b67
+			"nomad_sentinel_policy":     resourceSentinelPolicy(),
 		},
 	}
 }
